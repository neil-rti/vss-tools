--- conflicted
+++ resolved
@@ -124,11 +124,7 @@
 }
 
 void writeNodeData(char* name, char* type, char* uuid, int validate, char* descr, int children, char* datatype, char* min, char* max, char* unit, char* enums, char* function) {
-<<<<<<< HEAD
 //printf("Name=%s, Type=%s, uuid=%s, validate=%d, children=%d, Descr=%s, datatype=%s, min=%s, max=%s Unit=%s, Enums=%s, function=%s\n", name, type, uuid, validate, children, descr, datatype, min, max, unit, enums, function);
-=======
-printf("Name=%s, Type=%s, uuid=%s, validate=%d, children=%d, Descr=%s, datatype=%s, min=%s, max=%s Unit=%s, Enums=%s, function=%s\n", name, type, uuid, validate, children, descr, datatype, min, max, unit, enums, function);
->>>>>>> 34de2b2f
     writeCommonPart(name, type, uuid, validate, descr, children);
     int dtype = -1;
     if (strlen(datatype) != 0)
